/****************************************************************************
 * Copyright (c) 2017-2022 by the ArborX authors                            *
 * All rights reserved.                                                     *
 *                                                                          *
 * This file is part of the ArborX library. ArborX is                       *
 * distributed under a BSD 3-clause license. For the licensing terms see    *
 * the LICENSE file in the top-level directory.                             *
 *                                                                          *
 * SPDX-License-Identifier: BSD-3-Clause                                    *
 ****************************************************************************/

#include "ArborXTest_StdVectorToKokkosView.hpp"
#include "ArborX_BoostRTreeHelpers.hpp"
#include "ArborX_EnableDeviceTypes.hpp" // ARBORX_DEVICE_TYPES
#include <ArborX_DistributedTree.hpp>

#include <boost/test/unit_test.hpp>

#include <algorithm>
#include <iostream>
#include <random>
#include <tuple>

#include "Search_UnitTestHelpers.hpp"
#include <mpi.h>

#define BOOST_TEST_MODULE DistributedTree

namespace tt = boost::test_tools;

<<<<<<< HEAD
using PairIndexRank = Kokkos::pair<int, int>;
struct PairRankIndex
{
  int rank;
  int index;

  friend bool operator==(PairRankIndex lhs, PairRankIndex rhs)
  {
    return lhs.index == rhs.index && lhs.rank == rhs.rank;
  }
  friend bool operator<(PairRankIndex lhs, PairRankIndex rhs)
  {
    return lhs.rank < rhs.rank ||
           (lhs.rank == rhs.rank && lhs.index < rhs.index);
  }
  friend std::ostream &operator<<(std::ostream &stream,
                                  PairRankIndex const &pair)
  {
    return stream << '[' << pair.rank << ',' << pair.index << ']';
  }
};
using TupleIndexRankDistance = Kokkos::pair<Kokkos::pair<int, int>, float>;
=======
using ArborX::PairIndexRank;
using ArborX::Details::PairIndexRankAndDistance;
>>>>>>> 22e9abcd

struct InlineCallback
{
  int mpi_rank;

  template <typename Predicate, typename OutputFunctor>
  KOKKOS_FUNCTION void operator()(Predicate const &, int primitive_index,
                                  OutputFunctor const &out) const
  {
    out({mpi_rank, primitive_index});
  }
};

BOOST_AUTO_TEST_CASE_TEMPLATE(hello_world, DeviceType, ARBORX_DEVICE_TYPES)
{
  using Tree = ArborX::DistributedTree<typename DeviceType::memory_space>;
  using ExecutionSpace = typename DeviceType::execution_space;

  MPI_Comm comm = MPI_COMM_WORLD;
  int comm_rank;
  MPI_Comm_rank(comm, &comm_rank);
  int comm_size;
  MPI_Comm_size(comm, &comm_size);

  int const n = 4;
  Kokkos::View<ArborX::Point *, DeviceType> points("Testing::points", n);
  // [  rank 0       [  rank 1       [  rank 2       [  rank 3       [
  // x---x---x---x---x---x---x---x---x---x---x---x---x---x---x---x---
  // ^   ^   ^   ^
  // 0   1   2   3   ^   ^   ^   ^
  //                 0   1   2   3   ^   ^   ^   ^
  //                                 0   1   2   3   ^   ^   ^   ^
  //                                                 0   1   2   3
  Kokkos::parallel_for(
      Kokkos::RangePolicy<ExecutionSpace>(0, n), KOKKOS_LAMBDA(int i) {
        points(i) = {{(double)i / n + comm_rank, 0., 0.}};
      });

  Tree tree(comm, ExecutionSpace{}, points);

  // 0---0---0---0---1---1---1---1---2---2---2---2---3---3---3---3---
  // |               |               |               |               |
  // |               |               |               x   x   x   x   |
  // |               |               |               |<------0------>|
  // |               |               x   x   x   x   x               |
  // |               |               |<------1------>|               |
  // |               x   x   x   x   x               |               |
  // |               |<------2------>|               |               |
  // x   x   x   x   x               |               |               |
  // |<------3------>|               |               |               |
  // |               |               |               |               |
  Kokkos::View<decltype(ArborX::intersects(ArborX::Sphere{})) *, DeviceType>
      queries("Testing::queries", 1);
  auto queries_host = Kokkos::create_mirror_view(queries);
  queries_host(0) = ArborX::intersects(
      ArborX::Sphere{{{0.5 + comm_size - 1 - comm_rank, 0., 0.}}, 0.5});
  deep_copy(queries, queries_host);

  // 0---0---0---0---1---1---1---1---2---2---2---2---3---3---3---3---
  // |               |               |               |               |
  // |               |               |           x   x   x           |
  // |               |           x   x   x        <--0-->            |
  // |           x   x   x        <--1-->            |               |
  // x   x        <--2-->            |               |               |
  // 3-->            |               |               |               |
  // |               |               |               |               |
  Kokkos::View<ArborX::Nearest<ArborX::Point> *, DeviceType> nearest_queries(
      "Testing::nearest_queries", 1);
  auto nearest_queries_host = Kokkos::create_mirror_view(nearest_queries);
  nearest_queries_host(0) = ArborX::nearest<ArborX::Point>(
      {{0.0 + comm_size - 1 - comm_rank, 0., 0.}},
      comm_rank < comm_size - 1 ? 3 : 2);
  deep_copy(nearest_queries, nearest_queries_host);

  std::vector<PairIndexRank> values;
  values.reserve(n + 1);
  for (int i = 0; i < n; ++i)
  {
    values.push_back({n - 1 - i, comm_size - 1 - comm_rank});
  }
  if (comm_rank > 0)
  {
    values.push_back({0, comm_size - comm_rank});
    ARBORX_TEST_QUERY_TREE(ExecutionSpace{}, tree, queries,
                           make_reference_solution(values, {0, n + 1}));
  }
  else
  {
    ARBORX_TEST_QUERY_TREE(ExecutionSpace{}, tree, queries,
                           make_reference_solution(values, {0, n}));
  }

  BOOST_TEST(n > 2);
  if (comm_rank < comm_size - 1)
  {
    ARBORX_TEST_QUERY_TREE(ExecutionSpace{}, tree, nearest_queries,
                           make_reference_solution<PairIndexRank>(
                               {{0, comm_size - 1 - comm_rank},
                                {n - 1, comm_size - 2 - comm_rank},
                                {1, comm_size - 1 - comm_rank}},
                               {0, 3}));
  }
  else
  {
    ARBORX_TEST_QUERY_TREE(
        ExecutionSpace{}, tree, nearest_queries,
        make_reference_solution<PairIndexRank>(
            {{0, comm_size - 1 - comm_rank}, {1, comm_size - 1 - comm_rank}},
            {0, 2}));
  }

  // Now do the same with callbacks
  if (comm_rank < comm_size - 1)
  {
    ARBORX_TEST_QUERY_TREE_CALLBACK(ExecutionSpace{}, tree, nearest_queries,
                                    InlineCallback{comm_rank},
                                    make_reference_solution<PairRankIndex>(
                                        {{comm_size - 1 - comm_rank, 0},
                                         {comm_size - 2 - comm_rank, n - 1},
                                         {comm_size - 1 - comm_rank, 1}},
                                        {0, 3}));
  }
  else
  {
    ARBORX_TEST_QUERY_TREE_CALLBACK(
        ExecutionSpace{}, tree, nearest_queries, InlineCallback{comm_rank},
        make_reference_solution<PairRankIndex>(
            {{comm_size - 1 - comm_rank, 0}, {comm_size - 1 - comm_rank, 1}},
            {0, 2}));
  }
}

BOOST_AUTO_TEST_CASE_TEMPLATE(empty_tree, DeviceType, ARBORX_DEVICE_TYPES)
{
  using ExecutionSpace = typename DeviceType::execution_space;

  MPI_Comm comm = MPI_COMM_WORLD;
  int comm_rank;
  MPI_Comm_rank(comm, &comm_rank);
  int comm_size;
  MPI_Comm_size(comm, &comm_size);

  auto const tree = makeDistributedTree<DeviceType>(comm, {});

  BOOST_TEST(tree.empty());
  BOOST_TEST(tree.size() == 0);

  BOOST_TEST(ArborX::Details::equals(tree.bounds(), {}));

  ARBORX_TEST_QUERY_TREE(ExecutionSpace{}, tree,
                         makeIntersectsBoxQueries<DeviceType>({}),
                         make_reference_solution<PairIndexRank>({}, {0}));

  ARBORX_TEST_QUERY_TREE(ExecutionSpace{}, tree,
                         makeIntersectsSphereQueries<DeviceType>({}),
                         make_reference_solution<PairIndexRank>({}, {0}));

  ARBORX_TEST_QUERY_TREE(ExecutionSpace{}, tree,
                         makeNearestQueries<DeviceType>({}),
                         make_reference_solution<PairIndexRank>({}, {0}));

  ARBORX_TEST_QUERY_TREE_WITH_DISTANCE(
      ExecutionSpace{}, tree, makeNearestQueries<DeviceType>({}),
      make_reference_solution<PairIndexRankAndDistance>({}, {0}));

  // Only rank 0 has a couple spatial queries with a spatial predicate
  if (comm_rank == 0)
  {
    ARBORX_TEST_QUERY_TREE(
        ExecutionSpace{}, tree, makeIntersectsBoxQueries<DeviceType>({{}, {}}),
        make_reference_solution<PairIndexRank>({}, {0, 0, 0}));
  }
  else
  {
    ARBORX_TEST_QUERY_TREE(ExecutionSpace{}, tree,
                           makeIntersectsBoxQueries<DeviceType>({}),
                           make_reference_solution<PairIndexRank>({}, {0}));
  }

  // All ranks but rank 0 have a single query with a spatial predicate
  if (comm_rank == 0)
  {
    ARBORX_TEST_QUERY_TREE(ExecutionSpace{}, tree,
                           makeIntersectsSphereQueries<DeviceType>({}),
                           make_reference_solution<PairIndexRank>({}, {0}));
  }
  else
  {
    ARBORX_TEST_QUERY_TREE(
        ExecutionSpace{}, tree,
        makeIntersectsSphereQueries<DeviceType>({
            {{{(float)comm_rank, 0.f, 0.f}}, (float)comm_size},
        }),
        make_reference_solution<PairIndexRank>({}, {0, 0}));
  }

  // All ranks but rank 0 have a single query with a nearest predicate
  if (comm_rank == 0)
  {
    ARBORX_TEST_QUERY_TREE(ExecutionSpace{}, tree,
                           makeNearestQueries<DeviceType>({}),
                           make_reference_solution<PairIndexRank>({}, {0}));
  }
  else
  {
    ARBORX_TEST_QUERY_TREE(ExecutionSpace{}, tree,
                           makeNearestQueries<DeviceType>({
                               {{{0., 0., 0.}}, comm_rank},
                           }),
                           make_reference_solution<PairIndexRank>({}, {0, 0}));
  }

  // All ranks have a single query with a nearest predicate (this version
  // returns distances as well)
  ARBORX_TEST_QUERY_TREE_WITH_DISTANCE(
      ExecutionSpace{}, tree,
      makeNearestQueries<DeviceType>({
          {{{0., 0., 0.}}, comm_size},
      }),
      make_reference_solution<PairIndexRankAndDistance>({}, {0, 0}));
}

BOOST_AUTO_TEST_CASE_TEMPLATE(unique_leaf_on_rank_0, DeviceType,
                              ARBORX_DEVICE_TYPES)
{
  using ExecutionSpace = typename DeviceType::execution_space;

  MPI_Comm comm = MPI_COMM_WORLD;
  int comm_rank;
  MPI_Comm_rank(comm, &comm_rank);
  int comm_size;
  MPI_Comm_size(comm, &comm_size);

  // tree has one unique leaf that lives on rank 0
  auto const tree =
      (comm_rank == 0 ? makeDistributedTree<DeviceType>(
                            comm,
                            {
                                {{{0., 0., 0.}}, {{1., 1., 1.}}},
                            })
                      : makeDistributedTree<DeviceType>(comm, {}));

  BOOST_TEST(!tree.empty());
  BOOST_TEST(tree.size() == 1);

  BOOST_TEST(
      ArborX::Details::equals(tree.bounds(), {{{0., 0., 0.}}, {{1., 1., 1.}}}));

  ARBORX_TEST_QUERY_TREE(ExecutionSpace{}, tree,
                         makeIntersectsBoxQueries<DeviceType>({}),
                         make_reference_solution<PairIndexRank>({}, {0}));

  ARBORX_TEST_QUERY_TREE(ExecutionSpace{}, tree,
                         makeIntersectsSphereQueries<DeviceType>({}),
                         make_reference_solution<PairIndexRank>({}, {0}));

  ARBORX_TEST_QUERY_TREE(ExecutionSpace{}, tree,
                         makeNearestQueries<DeviceType>({}),
                         make_reference_solution<PairIndexRank>({}, {0}));

  ARBORX_TEST_QUERY_TREE_WITH_DISTANCE(
      ExecutionSpace{}, tree, makeNearestQueries<DeviceType>({}),
      make_reference_solution<PairIndexRankAndDistance>({}, {0}));

  // Querying for more neighbors than there are leaves in the tree
  ARBORX_TEST_QUERY_TREE(
      ExecutionSpace{}, tree,
      makeNearestQueries<DeviceType>({
          {{{(double)comm_rank, (double)comm_rank, (double)comm_rank}},
           comm_size},
      }),
      make_reference_solution<PairIndexRank>({{0, 0}}, {0, 1}));
}

BOOST_AUTO_TEST_CASE_TEMPLATE(one_leaf_per_rank, DeviceType,
                              ARBORX_DEVICE_TYPES)
{
  using ExecutionSpace = typename DeviceType::execution_space;

  MPI_Comm comm = MPI_COMM_WORLD;
  int comm_rank;
  MPI_Comm_rank(comm, &comm_rank);
  int comm_size;
  MPI_Comm_size(comm, &comm_size);

  // tree has one leaf per rank
  auto const tree = makeDistributedTree<DeviceType>(
      comm,
      {
          {{{(double)comm_rank, 0., 0.}}, {{(double)comm_rank + 1., 1., 1.}}},
      });

  BOOST_TEST(!tree.empty());
  BOOST_TEST((int)tree.size() == comm_size);

  BOOST_TEST(ArborX::Details::equals(
      tree.bounds(), {{{0., 0., 0.}}, {{(double)comm_size, 1., 1.}}}));

  ARBORX_TEST_QUERY_TREE(
      ExecutionSpace{}, tree,
      makeIntersectsBoxQueries<DeviceType>({
          {{{(double)comm_size - (double)comm_rank - .5, .5, .5}},
           {{(double)comm_size - (double)comm_rank - .5, .5, .5}}},
          {{{(double)comm_rank + .5, .5, .5}},
           {{(double)comm_rank + .5, .5, .5}}},
      }),
      make_reference_solution<PairIndexRank>(
          {{0, comm_size - 1 - comm_rank}, {0, comm_rank}}, {0, 1, 2}));

  ARBORX_TEST_QUERY_TREE(ExecutionSpace{}, tree,
                         makeNearestQueries<DeviceType>({}),
                         make_reference_solution<PairIndexRank>({}, {0}));

  ARBORX_TEST_QUERY_TREE(ExecutionSpace{}, tree,
                         makeIntersectsBoxQueries<DeviceType>({}),
                         make_reference_solution<PairIndexRank>({}, {0}));

  if (comm_rank > 0)
  {
    ARBORX_TEST_QUERY_TREE(ExecutionSpace{}, tree,
                           makeNearestQueries<DeviceType>({
                               {{{0., 0., 0.}}, comm_rank * comm_size},
                           }),
                           make_reference_solution(
                               [comm_size]() {
                                 std::vector<PairIndexRank> values;
                                 values.reserve(comm_size);
                                 for (int i = 0; i < comm_size; ++i)
                                   values.push_back({0, i});
                                 return values;
                               }(),
                               {0, comm_size}));
  }
  else
  {
    ARBORX_TEST_QUERY_TREE(ExecutionSpace{}, tree,
                           makeNearestQueries<DeviceType>({
                               {{{0., 0., 0.}}, comm_rank * comm_size},
                           }),
                           make_reference_solution<PairIndexRank>({}, {0, 0}));
  }
}

BOOST_AUTO_TEST_CASE_TEMPLATE(do_not_exceed_capacity, DeviceType,
                              ARBORX_DEVICE_TYPES)
{
  using ExecutionSpace = typename DeviceType::execution_space;

  // This unit tests exposes bug that essentially assumed the number of
  // neighbors queried for would not exceed the maximum size of the default
  // underlying container for a priority queue which was 256.
  // https://github.com/arborx/ArborX/pull/126#issuecomment-538410096
  // Each rank has the exact same cloud and perform a knn query that will push
  // comm_size * 512 elements into the queue.
  using ArborX::Box;
  using ArborX::nearest;
  using ArborX::Point;
  using ExecutionSpace = typename DeviceType::execution_space;
  MPI_Comm comm = MPI_COMM_WORLD;
  Kokkos::View<Point *, DeviceType> points("Testing::points", 512);
  Kokkos::parallel_for(
      Kokkos::RangePolicy<ExecutionSpace>(0, 512), KOKKOS_LAMBDA(int i) {
        points(i) = {{(float)i, (float)i, (float)i}};
      });

  ArborX::DistributedTree<typename DeviceType::memory_space> tree{
      comm, ExecutionSpace{}, points};
  Kokkos::View<decltype(nearest(Point{})) *, DeviceType> queries(
      "Testing::queries", 1);
  Kokkos::deep_copy(queries, nearest(Point{0, 0, 0}, 512));
  Kokkos::View<PairIndexRank *, DeviceType> values("Testing::values", 0);
  Kokkos::View<int *, DeviceType> offset("Testing::offset", 0);
  BOOST_CHECK_NO_THROW(tree.query(ExecutionSpace{}, queries, values, offset));
}

BOOST_AUTO_TEST_CASE_TEMPLATE(non_approximate_nearest_neighbors, DeviceType,
                              ARBORX_DEVICE_TYPES)
{
  using ExecutionSpace = typename DeviceType::execution_space;

  MPI_Comm comm = MPI_COMM_WORLD;
  int comm_rank;
  MPI_Comm_rank(comm, &comm_rank);
  int comm_size;
  MPI_Comm_size(comm, &comm_size);

  //  +----------0----------1----------2----------3
  //  |          |          |          |          |
  //  |          |          |          |          |
  //  |          |          |          |          |
  //  |          |          |          |          |
  //  0----------1----------2----------3----------+
  //  [  rank 0  ]
  //             [  rank 1  ]
  //                        [  rank 2  ]
  //                                   [  rank 3  ]
  auto const tree = makeDistributedTree<DeviceType>(
      comm, {
                {{{(double)comm_rank, 0., 0.}}, {{(double)comm_rank, 0., 0.}}},
                {{{(double)comm_rank + 1., 1., 1.}},
                 {{(double)comm_rank + 1., 1., 1.}}},
            });

  BOOST_TEST(!tree.empty());
  BOOST_TEST((int)tree.size() == 2 * comm_size);

  //  +----------0----------1----------2----------3
  //  |          |          |          |          |
  //  |          |          |          |          |
  //  |          |          |          |          |
  //  |          |          |          |          |
  //  0-------x--1-------X--2-------X--3-------X--+
  //          ^          ^          ^          ^
  //          3          2          1          0
  if (comm_rank > 0)
  {
    ARBORX_TEST_QUERY_TREE(
        ExecutionSpace{}, tree,
        makeNearestQueries<DeviceType>({
            {{{(double)(comm_size - 1 - comm_rank) + .75, 0., 0.}}, 1},
        }),
        make_reference_solution<PairIndexRank>({{0, comm_size - comm_rank}},
                                               {0, 1}));
  }
  else
  {
    ARBORX_TEST_QUERY_TREE(
        ExecutionSpace{}, tree,
        makeNearestQueries<DeviceType>({
            {{{(double)(comm_size - 1 - comm_rank) + .75, 0., 0.}}, 1},
        }),
        make_reference_solution<PairIndexRank>({{0, comm_size - 1}}, {0, 1}));
  }
}

BOOST_AUTO_TEST_CASE_TEMPLATE(non_approximate_box_nearest_neighbors, DeviceType,
                              ARBORX_DEVICE_TYPES)
{
  using ExecutionSpace = typename DeviceType::execution_space;

  MPI_Comm comm = MPI_COMM_WORLD;
  int comm_rank;
  MPI_Comm_rank(comm, &comm_rank);
  int comm_size;
  MPI_Comm_size(comm, &comm_size);

  //  +----------0----------1----------2----------3
  //  |          |          |          |          |
  //  |          |          |          |          |
  //  |          |          |          |          |
  //  |          |          |          |          |
  //  0----------1----------2----------3----------+
  //  [  rank 0  ]
  //             [  rank 1  ]
  //                        [  rank 2  ]
  //                                   [  rank 3  ]
  auto const tree = makeDistributedTree<DeviceType>(
      comm, {
                {{{(double)comm_rank, 0., 0.}}, {{(double)comm_rank, 0., 0.}}},
                {{{(double)comm_rank + 1., 1., 1.}},
                 {{(double)comm_rank + 1., 1., 1.}}},
            });

  BOOST_TEST(!tree.empty());
  BOOST_TEST((int)tree.size() == 2 * comm_size);

  //  +----------0----------1----------2----------3
  //  |          |          |          |          |
  //  |          |          |          |          |
  //  |          |          |          |          |
  //  |          |          |          |          |
  //  0-------x--1-------X--2-------X--3-------X--+
  //          ^          ^          ^          ^
  //          3          2          1          0
  if (comm_rank > 0)
  {
    ARBORX_TEST_QUERY_TREE(
        ExecutionSpace{}, tree,
        makeBoxNearestQueries<DeviceType>({
            {{{(double)(comm_size - 1 - comm_rank) + .65, 0., 0.}},
             {{(double)(comm_size - 1 - comm_rank) + .85, 0., 0.}},
             1},
        }),
        make_reference_solution<PairIndexRank>({{0, comm_size - comm_rank}},
                                               {0, 1}));
  }
  else
  {
    ARBORX_TEST_QUERY_TREE(
        ExecutionSpace{}, tree,
        makeBoxNearestQueries<DeviceType>({
            {{{(double)(comm_size - 1 - comm_rank) + .65, 0., 0.}},
             {{(double)(comm_size - 1 - comm_rank) + .85, 0., 0.}},
             1},
        }),
        make_reference_solution<PairIndexRank>({{0, comm_size - 1}}, {0, 1}));
  }
}

BOOST_AUTO_TEST_CASE_TEMPLATE(non_approximate_sphere_nearest_neighbors,
                              DeviceType, ARBORX_DEVICE_TYPES)
{
  using ExecutionSpace = typename DeviceType::execution_space;

  MPI_Comm comm = MPI_COMM_WORLD;
  int comm_rank;
  MPI_Comm_rank(comm, &comm_rank);
  int comm_size;
  MPI_Comm_size(comm, &comm_size);

  //  +----------0----------1----------2----------3
  //  |          |          |          |          |
  //  |          |          |          |          |
  //  |          |          |          |          |
  //  |          |          |          |          |
  //  0----------1----------2----------3----------+
  //  [  rank 0  ]
  //             [  rank 1  ]
  //                        [  rank 2  ]
  //                                   [  rank 3  ]
  auto const tree = makeDistributedTree<DeviceType>(
      comm, {
                {{{(double)comm_rank, 0., 0.}}, {{(double)comm_rank, 0., 0.}}},
                {{{(double)comm_rank + 1., 1., 1.}},
                 {{(double)comm_rank + 1., 1., 1.}}},
            });

  BOOST_TEST(!tree.empty());
  BOOST_TEST((int)tree.size() == 2 * comm_size);

  //  +----------0----------1----------2----------3
  //  |          |          |          |          |
  //  |          |          |          |          |
  //  |          |          |          |          |
  //  |          |          |          |          |
  //  0-------x--1-------X--2-------X--3-------X--+
  //          ^          ^          ^          ^
  //          3          2          1          0
  if (comm_rank > 0)
  {
    ARBORX_TEST_QUERY_TREE(
        ExecutionSpace{}, tree,
        makeSphereNearestQueries<DeviceType>({
            {{{(double)(comm_size - 1 - comm_rank) + .75, 0., 0.}}, 0.1, 1},
        }),
        make_reference_solution<PairIndexRank>({{0, comm_size - comm_rank}},
                                               {0, 1}));
  }
  else
  {
    ARBORX_TEST_QUERY_TREE(
        ExecutionSpace{}, tree,
        makeSphereNearestQueries<DeviceType>({
            {{{(double)(comm_size - 1 - comm_rank) + .75, 0., 0.}}, 0.1, 1},
        }),
        make_reference_solution<PairIndexRank>({{0, comm_size - 1}}, {0, 1}));
  }
}

template <typename DeviceType>
struct CustomInlineCallbackWithAttachment
{
  Kokkos::View<ArborX::Point *, DeviceType> points;
  ArborX::Point const origin = {{0., 0., 0.}};
  template <typename Query, typename Insert>
  KOKKOS_FUNCTION void operator()(Query const &query, int index,
                                  Insert const &insert) const
  {
    auto data = ArborX::getData(query);
    float const distance_to_origin =
        ArborX::Details::distance(points(index), origin);

    insert(distance_to_origin + data);
  }
};

template <typename DeviceType>
struct CustomPostCallbackWithAttachment
{
  using tag = ArborX::Details::PostCallbackTag;
  Kokkos::View<ArborX::Point *, DeviceType> points;
  ArborX::Point const origin = {{0., 0., 0.}};
  template <typename Predicates, typename InOutView, typename InView,
            typename OutView>
  void operator()(Predicates const &queries, InOutView &offset, InView in,
                  OutView &out) const
  {
    using ExecutionSpace = typename DeviceType::execution_space;
    using ArborX::Details::distance;
    auto const n = offset.extent(0) - 1;
    Kokkos::realloc(out, in.extent(0));
    // NOTE workaround to avoid implicit capture of *this
    auto const &points_ = points;
    auto const &origin_ = origin;
    Kokkos::parallel_for(
        Kokkos::RangePolicy<ExecutionSpace>(0, n), KOKKOS_LAMBDA(int i) {
          auto data = ArborX::getData(queries(i));
          for (int j = offset(i); j < offset(i + 1); ++j)
          {
            out(j) = (float)distance(points_(in(j)), origin_) + data;
          }
        });
  }
};
BOOST_AUTO_TEST_CASE_TEMPLATE(callback_with_attachment, DeviceType,
                              ARBORX_DEVICE_TYPES)
{
  using ExecutionSpace = typename DeviceType::execution_space;

  MPI_Comm comm = MPI_COMM_WORLD;
  int comm_rank;
  MPI_Comm_rank(comm, &comm_rank);
  int comm_size;
  MPI_Comm_size(comm, &comm_size);

  //  +----------0----------1----------2----------3
  //  |          |          |          |          |
  //  |          |          |          |          |
  //  |          |          |          |          |
  //  |          |          |          |          |
  //  0----------1----------2----------3----------+
  //  [  rank 0  ]
  //             [  rank 1  ]
  //                        [  rank 2  ]
  //                                   [  rank 3  ]
  auto const tree = makeDistributedTree<DeviceType>(
      comm,
      {{{{(double)comm_rank, 0., 0.}}, {{(double)comm_rank + 1, 1., 1.}}}});

  //  +--------0---------1----------2---------3
  //  |        |         |          |         |
  //  |        |         |          |         |
  //  |        |         |          |         |
  //  |        |         |          |         |
  //  0--------1----x----2-----x----3----x----+
  //                ^          ^         ^
  //                0          1         2

  int const n_queries = 1;
  using ExecutionSpace = typename DeviceType::execution_space;
  Kokkos::View<ArborX::Point *, DeviceType> points("Testing::points",
                                                   n_queries);
  Kokkos::parallel_for(
      Kokkos::RangePolicy<ExecutionSpace>(0, n_queries), KOKKOS_LAMBDA(int i) {
        points(i) = {(float)(comm_rank) + 1.5f, 0.f, 0.f};
      });
  auto points_host =
      Kokkos::create_mirror_view_and_copy(Kokkos::HostSpace{}, points);

  // This is a bit tricky. One would assume that it should be
  // distance(points(i), origin) + comm_rank, matching code inside the
  // callback. However, the callbacks are initialized and called on the rank
  // that produces results, not on the rank that sets up the queries. In this
  // example, for point 0 the callback will be called on rank 1, which is
  // initialized with point 1. So, within the callback, points(0) corresponds
  // to point 1 physically, and not point 0, even though the query() call is
  // called on rank 0.
  int const n_results = (comm_rank < comm_size - 1) ? 1 : 0;
  ArborX::Point const origin = {{0., 0., 0.}};
  Kokkos::View<float *, DeviceType> ref("Testing::ref", n_results);
  Kokkos::parallel_for(
      Kokkos::RangePolicy<ExecutionSpace>(0, n_results), KOKKOS_LAMBDA(int i) {
        ref(i) =
            float(ArborX::Details::distance(points(i), origin) + 1) + comm_rank;
      });

  {
    Kokkos::View<float *, DeviceType> custom("Testing::custom", 0);
    Kokkos::View<int *, DeviceType> offset("Testing::offset", 0);
    tree.query(ExecutionSpace{},
               makeIntersectsBoxWithAttachmentQueries<DeviceType, int>(
                   {{points_host(0), points_host(0)}}, {comm_rank}),
               CustomInlineCallbackWithAttachment<DeviceType>{points}, custom,
               offset);

    auto custom_host =
        Kokkos::create_mirror_view_and_copy(Kokkos::HostSpace{}, custom);
    auto ref_host =
        Kokkos::create_mirror_view_and_copy(Kokkos::HostSpace{}, ref);
    auto offset_host =
        Kokkos::create_mirror_view_and_copy(Kokkos::HostSpace{}, offset);
    BOOST_TEST(make_compressed_storage(offset_host, custom_host) ==
                   make_compressed_storage(offset_host, ref_host),
               tt::per_element());
  }
  {
    Kokkos::View<float *, DeviceType> custom("Testing::custom", 0);
    Kokkos::View<int *, DeviceType> offset("Testing::offset", 0);
    tree.query(ExecutionSpace{},
               makeIntersectsBoxWithAttachmentQueries<DeviceType, int>(
                   {{points_host(0), points_host(0)}}, {comm_rank}),
               CustomPostCallbackWithAttachment<DeviceType>{points}, custom,
               offset);

    auto custom_host =
        Kokkos::create_mirror_view_and_copy(Kokkos::HostSpace{}, custom);
    auto ref_host =
        Kokkos::create_mirror_view_and_copy(Kokkos::HostSpace{}, ref);
    auto offset_host =
        Kokkos::create_mirror_view_and_copy(Kokkos::HostSpace{}, offset);
    BOOST_TEST(make_compressed_storage(offset_host, custom_host) ==
                   make_compressed_storage(offset_host, ref_host),
               tt::per_element());
  }
}

std::vector<std::array<double, 3>>
make_random_cloud(double const Lx, double const Ly, double const Lz,
                  int const n, double const seed)
{
  std::vector<std::array<double, 3>> cloud(n);
  std::default_random_engine generator(seed);
  std::uniform_real_distribution<double> distribution_x(0.0, Lx);
  std::uniform_real_distribution<double> distribution_y(0.0, Ly);
  std::uniform_real_distribution<double> distribution_z(0.0, Lz);
  for (int i = 0; i < n; ++i)
  {
    double x = distribution_x(generator);
    double y = distribution_y(generator);
    double z = distribution_z(generator);
    cloud[i] = {{x, y, z}};
  }
  return cloud;
}

BOOST_AUTO_TEST_CASE_TEMPLATE(boost_comparison, DeviceType, ARBORX_DEVICE_TYPES)
{
  using ExecutionSpace = typename DeviceType::execution_space;

  MPI_Comm comm = MPI_COMM_WORLD;
  int comm_rank;
  MPI_Comm_rank(comm, &comm_rank);
  int comm_size;
  MPI_Comm_size(comm, &comm_size);

  // Construct a random cloud of point. We use the same seed on all the
  // processors.
  double const Lx = 10.0;
  double const Ly = 10.0;
  double const Lz = 10.0;
  int const n = 100;
  auto cloud = make_random_cloud(Lx, Ly, Lz, n, 0);
  auto queries = make_random_cloud(Lx, Ly, Lz, n, 1234);

  // The formula is a bit complicated but it does not require n be divisible
  // by comm_size
  int const local_n = (n + comm_size - 1 - comm_rank) / comm_size;
  Kokkos::View<ArborX::Box *, DeviceType> bounding_boxes(
      "Testing::bounding_boxes", local_n);
  auto bounding_boxes_host = Kokkos::create_mirror_view(bounding_boxes);
  for (int i = 0; i < n; ++i)
  {
    if (i % comm_size == comm_rank)
    {
      auto const &point = cloud[i];
      double const x = std::get<0>(point);
      double const y = std::get<1>(point);
      double const z = std::get<2>(point);
      bounding_boxes_host[i / comm_size] = {{{x, y, z}}, {{x, y, z}}};
    }
  }
  Kokkos::deep_copy(bounding_boxes, bounding_boxes_host);

  // Initialize the distributed search tree
  ArborX::DistributedTree<typename DeviceType::memory_space> distributed_tree(
      comm, ExecutionSpace{}, bounding_boxes);

  // make queries
  Kokkos::View<double *[3], ExecutionSpace> point_coords(
      "Testing::point_coords", local_n);
  auto point_coords_host = Kokkos::create_mirror_view(point_coords);
  Kokkos::View<double *, ExecutionSpace> radii("Testing::radii", local_n);
  auto radii_host = Kokkos::create_mirror_view(radii);
  Kokkos::View<int *[2], ExecutionSpace> within_n_pts("Testing::within_n_pts",
                                                      local_n);
  std::default_random_engine generator(0);
  std::uniform_real_distribution<double> distribution_radius(
      0.0, std::sqrt(Lx * Lx + Ly * Ly + Lz * Lz));
  std::uniform_int_distribution<int> distribution_k(1, std::floor(sqrt(n * n)));
  for (int i = 0; i < n; ++i)
  {
    if (i % comm_size == comm_rank)
    {
      auto const &point = queries[i];
      int const j = i / comm_size;
      double const x = std::get<0>(point);
      double const y = std::get<1>(point);
      double const z = std::get<2>(point);
      radii_host(j) = distribution_radius(generator);

      point_coords_host(j, 0) = x;
      point_coords_host(j, 1) = y;
      point_coords_host(j, 2) = z;
    }
  }
  Kokkos::deep_copy(point_coords, point_coords_host);
  Kokkos::deep_copy(radii, radii_host);

  Kokkos::View<decltype(ArborX::intersects(ArborX::Sphere{})) *, DeviceType>
      within_queries("Testing::within_queries", local_n);
  Kokkos::parallel_for(
      "register_within_queries",
      Kokkos::RangePolicy<ExecutionSpace>(0, local_n), KOKKOS_LAMBDA(int i) {
        within_queries(i) = ArborX::intersects(ArborX::Sphere{
            {{point_coords(i, 0), point_coords(i, 1), point_coords(i, 2)}},
            radii(i)});
      });

  auto within_queries_host = Kokkos::create_mirror_view(within_queries);
  Kokkos::deep_copy(within_queries_host, within_queries);

  BoostExt::ParallelRTree<ArborX::Box> rtree(comm, ExecutionSpace{},
                                             bounding_boxes_host);

  ARBORX_TEST_QUERY_TREE(ExecutionSpace{}, distributed_tree, within_queries,
                         query(ExecutionSpace{}, rtree, within_queries_host));
}

template <typename MemorySpace>
class RayNearestPredicate
{
public:
  RayNearestPredicate(
      Kokkos::View<ArborX::Experimental::Ray *, MemorySpace> const &rays)
      : _rays(rays)
  {}

  KOKKOS_FUNCTION std::size_t size() const { return _rays.extent(0); }

  KOKKOS_FUNCTION ArborX::Experimental::Ray const &get(unsigned int i) const
  {
    return _rays(i);
  }

private:
  Kokkos::View<ArborX::Experimental::Ray *, MemorySpace> _rays;
};

template <typename MemorySpace>
struct ArborX::AccessTraits<RayNearestPredicate<MemorySpace>,
                            ArborX::PredicatesTag>
{
  using memory_space = MemorySpace;

  static KOKKOS_FUNCTION std::size_t
  size(RayNearestPredicate<MemorySpace> const &ray_nearest)
  {
    return ray_nearest.size();
  }

  static KOKKOS_FUNCTION auto
  get(RayNearestPredicate<MemorySpace> const &ray_nearest, std::size_t i)
  {
    return nearest(ray_nearest.get(i), 1);
  }
};

BOOST_AUTO_TEST_CASE_TEMPLATE(distributed_ray, DeviceType, ARBORX_DEVICE_TYPES)
{
  using ExecutionSpace = typename DeviceType::execution_space;
  using MemorySpace = typename DeviceType::memory_space;

  MPI_Comm comm = MPI_COMM_WORLD;
  int comm_rank;
  MPI_Comm_rank(comm, &comm_rank);
  int comm_size;
  MPI_Comm_size(comm, &comm_size);

  //  +----------0----------1----------2----------3
  //  |          |          |          |          |
  //  |          |          |          |          |
  //  |          |          |          |          |
  //  |          |          |          |          |
  //  0----------1----------2----------3----------+
  //  [  rank 0  ]
  //             [  rank 1  ]
  //                        [  rank 2  ]
  //                                   [  rank 3  ]
  auto const tree = makeDistributedTree<DeviceType>(
      comm,
      {
          {{{(double)comm_rank, 0., 0.}}, {{(double)comm_rank + 1., 1., 1.}}},
      });

  std::vector<ArborX::Experimental::Ray> rays = {
      {{comm_rank + 0.5f, -0.5f, 0.5f}, {0.f, 1.f, 0.f}},
      {{-0.5f, 0.5f, 0.5f}, {1.f, 0.f, 0.f}},
  };

  ARBORX_TEST_QUERY_TREE(
      ExecutionSpace{}, tree,
      RayNearestPredicate(ArborXTest::toView<MemorySpace>(rays)),
      make_reference_solution<PairIndexRank>({{0, comm_rank}, {0, 0}},
                                             {0, 1, 2}));
}<|MERGE_RESOLUTION|>--- conflicted
+++ resolved
@@ -28,8 +28,9 @@
 
 namespace tt = boost::test_tools;
 
-<<<<<<< HEAD
-using PairIndexRank = Kokkos::pair<int, int>;
+using ArborX::PairIndexRank;
+using ArborX::Details::PairIndexRankAndDistance;
+
 struct PairRankIndex
 {
   int rank;
@@ -50,11 +51,6 @@
     return stream << '[' << pair.rank << ',' << pair.index << ']';
   }
 };
-using TupleIndexRankDistance = Kokkos::pair<Kokkos::pair<int, int>, float>;
-=======
-using ArborX::PairIndexRank;
-using ArborX::Details::PairIndexRankAndDistance;
->>>>>>> 22e9abcd
 
 struct InlineCallback
 {
