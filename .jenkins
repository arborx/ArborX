pipeline {
    triggers {
        issueCommentTrigger('.*test this please.*')
    }
    agent none

    environment {
        CCACHE_DIR = '/tmp/ccache'
        CCACHE_MAXSIZE = '10G'
        ARBORX_DIR = '/opt/arborx'
    }
    stages {
        stage('Build') {
            parallel {
                stage('CUDA-10.1-NVCC-CUDA-AWARE-MPI') {
                    agent {
                        dockerfile {
                            filename "Dockerfile"
                            dir "docker"
                            additionalBuildArgs '--build-arg BASE=nvidia/cuda:10.1-devel --build-arg KOKKOS_OPTIONS="-DCMAKE_CXX_EXTENSIONS=OFF -DKokkos_ENABLE_SERIAL=ON -DKokkos_ENABLE_OPENMP=ON -DKokkos_ENABLE_CUDA=ON -DKokkos_ENABLE_CUDA_LAMBDA=ON -DKokkos_ARCH_SNB=ON -DKokkos_ARCH_VOLTA70=ON"'
                            args '-v /tmp/ccache:/tmp/ccache'
                            label 'NVIDIA_Tesla_V100-PCIE-32GB && nvidia-docker'
                        }
                    }
                    steps {
                        sh 'ccache --zero-stats'
                        sh 'rm -rf build && mkdir -p build'
                        dir('build') {
                            sh '''
                                cmake \
                                    -D CMAKE_INSTALL_PREFIX=$ARBORX_DIR \
                                    -D CMAKE_BUILD_TYPE=Debug \
                                    -D CMAKE_CXX_COMPILER_LAUNCHER=ccache \
                                    -D CMAKE_CXX_COMPILER=$KOKKOS_DIR/bin/nvcc_wrapper \
                                    -D CMAKE_CXX_EXTENSIONS=OFF \
                                    -D CMAKE_CXX_FLAGS="-Wpedantic -Wall -Wextra" \
                                    -D CMAKE_PREFIX_PATH="$KOKKOS_DIR;$BOOST_DIR;$BENCHMARK_DIR" \
                                    -D ARBORX_ENABLE_MPI=ON \
                                    -D ARBORX_USE_CUDA_AWARE_MPI=ON \
                                    -D MPIEXEC_PREFLAGS="--allow-run-as-root" \
                                ..
                            '''
                            sh 'make -j8 VERBOSE=1'
                            sh 'ctest --timeout 180 --no-compress-output -T Test'
                        }
                    }
                    post {
                        always {
                            sh 'ccache --show-stats'
                            xunit([CTest(deleteOutputFiles: true, failIfNotNew: true, pattern: 'build/Testing/**/Test.xml', skipNoTestFiles: false, stopProcessingIfError: true)])
                        }
                        success {
                            sh 'cd build && make install'
                            sh 'rm -rf test_install && mkdir -p test_install'
                            dir('test_install') {
                                sh 'cp -r ../examples .'
                                sh '''
                                    cmake \
                                        -D CMAKE_CXX_COMPILER_LAUNCHER=ccache \
                                        -D CMAKE_CXX_COMPILER=$KOKKOS_DIR/bin/nvcc_wrapper \
                                        -D CMAKE_CXX_EXTENSIONS=OFF \
                                        -D CMAKE_PREFIX_PATH="$KOKKOS_DIR;$ARBORX_DIR" \
                                    examples \
                                '''
                                sh 'make VERBOSE=1'
                                sh 'make test'
                            }
                        }
                    }
                }
                stage('CUDA-10.1-NVCC') {
                    agent {
                        dockerfile {
                            filename "Dockerfile"
                            dir "docker"
                            additionalBuildArgs '--build-arg BASE=nvidia/cuda:10.1-devel --build-arg KOKKOS_OPTIONS="-DCMAKE_CXX_EXTENSIONS=OFF -DKokkos_ENABLE_SERIAL=ON -DKokkos_ENABLE_OPENMP=ON -DKokkos_ENABLE_CUDA=ON -DKokkos_ENABLE_CUDA_LAMBDA=ON -DKokkos_ARCH_SNB=ON -DKokkos_ARCH_VOLTA70=ON"'
                            args '-v /tmp/ccache:/tmp/ccache'
                            label 'NVIDIA_Tesla_V100-PCIE-32GB && nvidia-docker'
                        }
                    }
                    steps {
                        sh 'ccache --zero-stats'
                        sh 'rm -rf build && mkdir -p build'
                        dir('build') {
                            sh '''
                                cmake \
                                    -D CMAKE_INSTALL_PREFIX=$ARBORX_DIR \
                                    -D CMAKE_BUILD_TYPE=Debug \
                                    -D CMAKE_CXX_COMPILER_LAUNCHER=ccache \
                                    -D CMAKE_CXX_COMPILER=$KOKKOS_DIR/bin/nvcc_wrapper \
                                    -D CMAKE_CXX_EXTENSIONS=OFF \
                                    -D CMAKE_CXX_FLAGS="-Wpedantic -Wall -Wextra" \
                                    -D CMAKE_PREFIX_PATH="$KOKKOS_DIR;$BOOST_DIR;$BENCHMARK_DIR" \
                                    -D ARBORX_ENABLE_MPI=ON \
                                    -D MPIEXEC_PREFLAGS="--allow-run-as-root" \
                                ..
                            '''
                            sh 'make -j8 VERBOSE=1'
                            sh 'ctest --timeout 180 --no-compress-output -T Test'
                        }
                    }
                    post {
                        always {
                            sh 'ccache --show-stats'
                            xunit([CTest(deleteOutputFiles: true, failIfNotNew: true, pattern: 'build/Testing/**/Test.xml', skipNoTestFiles: false, stopProcessingIfError: true)])
                        }
                        success {
                            sh 'cd build && make install'
                            sh 'rm -rf test_install && mkdir -p test_install'
                            dir('test_install') {
                                sh 'cp -r ../examples .'
                                sh '''
                                    cmake \
                                        -D CMAKE_CXX_COMPILER_LAUNCHER=ccache \
                                        -D CMAKE_CXX_COMPILER=$KOKKOS_DIR/bin/nvcc_wrapper \
                                        -D CMAKE_CXX_EXTENSIONS=OFF \
                                        -D CMAKE_PREFIX_PATH="$KOKKOS_DIR;$ARBORX_DIR" \
                                    examples \
                                '''
                                sh 'make VERBOSE=1'
                                sh 'make test'
                            }
                        }
                    }
                }
                stage('CUDA-9.2-Clang') {
                    agent {
                        dockerfile {
                            filename "Dockerfile"
                            dir "docker"
                            additionalBuildArgs '--build-arg BASE=nvidia/cuda:9.2-devel-ubuntu18.04 --build-arg KOKKOS_OPTIONS="-DCMAKE_CXX_EXTENSIONS=OFF -DCMAKE_CXX_COMPILER=clang++ -DKokkos_ENABLE_SERIAL=ON -DKokkos_ENABLE_CUDA=ON -DKokkos_ENABLE_CUDA_LAMBDA=ON -DKokkos_ARCH_SNB=ON -DKokkos_ARCH_VOLTA70=ON"'
                            args '-v /tmp/ccache:/tmp/ccache'
                            label 'NVIDIA_Tesla_V100-PCIE-32GB && nvidia-docker'
                        }
                    }
                    steps {
                        sh 'ccache --zero-stats'
                        sh 'rm -rf build && mkdir -p build'
                        dir('build') {
                            sh '''
                                cmake \
                                    -D CMAKE_INSTALL_PREFIX=$ARBORX_DIR \
                                    -D CMAKE_BUILD_TYPE=Debug \
                                    -D CMAKE_CXX_COMPILER_LAUNCHER=ccache \
                                    -D CMAKE_CXX_COMPILER=clang++ \
                                    -D CMAKE_CXX_EXTENSIONS=OFF \
                                    -D CMAKE_CXX_FLAGS="-Wpedantic -Wall -Wextra" \
                                    -D CMAKE_PREFIX_PATH="$KOKKOS_DIR;$BOOST_DIR;$BENCHMARK_DIR" \
                                    -D ARBORX_ENABLE_MPI=ON -D MPIEXEC_PREFLAGS="--allow-run-as-root" \
                                ..
                            '''
                            sh 'make -j8 VERBOSE=1'
                            sh 'ctest --timeout 180 --no-compress-output -T Test'
                        }
                    }
                    post {
                        always {
                            sh 'ccache --show-stats'
                            xunit([CTest(deleteOutputFiles: true, failIfNotNew: true, pattern: 'build/Testing/**/Test.xml', skipNoTestFiles: false, stopProcessingIfError: true)])
                        }
                        success {
                            sh 'cd build && make install'
                            sh 'rm -rf test_install && mkdir -p test_install'
                            dir('test_install') {
                                sh 'cp -r ../examples .'
                                sh '''
                                    cmake \
                                        -D CMAKE_CXX_COMPILER_LAUNCHER=ccache \
                                        -D CMAKE_CXX_COMPILER=clang++ \
                                        -D CMAKE_CXX_EXTENSIONS=OFF \
                                        -D CMAKE_PREFIX_PATH="$KOKKOS_DIR;$ARBORX_DIR" \
                                    examples \
                                '''
                                sh 'make VERBOSE=1'
                                sh 'make test'
                            }
                        }
                    }
                }

                stage('Clang') {
                    agent {
                        dockerfile {
                            filename "Dockerfile"
                            dir "docker"
                            additionalBuildArgs '--build-arg BASE=ubuntu:18.04 --build-arg KOKKOS_OPTIONS="-DCMAKE_CXX_EXTENSIONS=OFF -DKokkos_ENABLE_SERIAL=ON -DKokkos_ENABLE_OPENMP=ON -DCMAKE_CXX_COMPILER=clang++"'
                            args '-v /tmp/ccache:/tmp/ccache'
                            label 'docker'
                        }
                    }
                    steps {
                        sh 'ccache --zero-stats'
                        sh 'rm -rf build && mkdir -p build'
                        dir('build') {
                            sh '''
                                cmake \
                                    -D CMAKE_BUILD_TYPE=Debug \
                                    -D CMAKE_CXX_COMPILER_LAUNCHER=ccache \
                                    -D CMAKE_CXX_COMPILER=clang++ \
                                    -D CMAKE_CXX_EXTENSIONS=OFF \
                                    -D CMAKE_CXX_FLAGS="-Wpedantic -Wall -Wextra" \
                                    -D CMAKE_CXX_CLANG_TIDY="$LLVM_DIR/bin/clang-tidy" \
                                    -D CMAKE_PREFIX_PATH="$KOKKOS_DIR;$BOOST_DIR;$BENCHMARK_DIR" \
                                    -D ARBORX_ENABLE_MPI=ON \
                                    -D MPIEXEC_PREFLAGS="--allow-run-as-root" \
                                ..
                            '''
                            sh 'make -j8 VERBOSE=1'
                            sh 'ctest --timeout 180 --no-compress-output -T Test'
                        }
                    }
                    post {
                        always {
                            sh 'ccache --show-stats'
                            xunit([CTest(deleteOutputFiles: true, failIfNotNew: true, pattern: 'build/Testing/**/Test.xml', skipNoTestFiles: false, stopProcessingIfError: true)])
                        }
                        success {
                            sh 'cd build && make install'
                            sh 'rm -rf test_install && mkdir -p test_install'
                            dir('test_install') {
                                sh 'cp -r ../examples .'
                                sh '''
                                    cmake \
                                        -D CMAKE_CXX_COMPILER_LAUNCHER=ccache \
                                        -D CMAKE_CXX_COMPILER=clang++ \
                                        -D CMAKE_CXX_EXTENSIONS=OFF \
                                        -D CMAKE_PREFIX_PATH="$KOKKOS_DIR;$ARBORX_DIR" \
                                    examples \
                                '''
                                sh 'make VERBOSE=1'
                                sh 'make test'
                            }
                        }
                    }
                }

                stage('PGI') {
                    agent {
                        docker {
                            image "masterleinad/arborx-pgi:20.02.0"
                            label 'docker'
                            alwaysPull true
                        }
                    }
                    steps {
                        sh 'ccache --zero-stats'
<<<<<<< HEAD
                        sh 'rm -rf build && mkdir -p build'
                        dir('build') {
                            sh '''
                              cmake \
                                  -D CMAKE_BUILD_TYPE=Debug \
                                  -D CMAKE_CXX_COMPILER_LAUNCHER=ccache \
                                  -D CMAKE_CXX_COMPILER=pgc++ \
                                  -D CMAKE_CXX_FLAGS="-Minform=inform" \
                                  -D CMAKE_PREFIX_PATH="$KOKKOS_DIR;$BOOST_DIR;$BENCHMARK_DIR" \
                                  -D ARBORX_ENABLE_MPI=ON \
                                  -D MPIEXEC_PREFLAGS="--allow-run-as-root" \
                              ..
                            '''
                            sh 'make -j8 VERBOSE=1'
                            sh 'ctest ---timeout 180 --no-compress-output -T Test'
=======
                        sh 'echo $PATH && rm -rf build && mkdir -p build'
                        dir('build') {
                            sh '''
                                cmake \
                                    -D CMAKE_BUILD_TYPE=Debug \
                                    -D CMAKE_CXX_COMPILER_LAUNCHER=ccache \
                                    -D CMAKE_CXX_COMPILER=pgc++ \
                                    -D CMAKE_PREFIX_PATH="$KOKKOS_DIR;$BOOST_DIR;$BENCHMARK_DIR" \
                                    -D ARBORX_ENABLE_MPI=ON \
                                    -D MPIEXEC_PREFLAGS="--allow-run-as-root" \
                                ..
                            '''
                            sh 'make -j8 VERBOSE=1'
                            sh 'ctest --timeout 180 --no-compress-output -T Test'
>>>>>>> 4aa09f7c
                        }
                    }
                    post {
                        always {
                            sh 'ccache --show-stats'
                            xunit([CTest(deleteOutputFiles: true, failIfNotNew: true, pattern: 'build/Testing/**/Test.xml', skipNoTestFiles: false, stopProcessingIfError: true)])
                        }
                        success {
                            sh 'cd build && make install'
                            sh 'rm -rf test_install && mkdir -p test_install && cd test_install && cp -r ../examples . && cmake -D CMAKE_CXX_COMPILER_LAUNCHER=ccache -D CMAKE_CXX_COMPILER=pgc++ -D CMAKE_PREFIX_PATH="$KOKKOS_DIR;$ARBORX_DIR" examples && make VERBOSE=1 && make test'
                        }
                    }
                }
            }
        }
        stage("Style") {
            agent {
                docker {
                    // arbitrary image that has clang-format version 7.0
                    image "dalg24/arborx_base:19.04.0-cuda-9.2"
                    label 'docker'
                }
            }
            steps {
                sh './scripts/check_format_cpp.sh'
            }
        }
    }
    post {
        always {
            node('docker') {
                recordIssues(
                    enabledForFailure: true,
                    tools: [cmake(), gcc(), clang(), clangTidy()],
                    qualityGates: [[threshold: 1, type: 'TOTAL', unstable: true]],
                    filters: [excludeFile('/usr/local/cuda.*')]
                )
            }
        }
    }
}<|MERGE_RESOLUTION|>--- conflicted
+++ resolved
@@ -244,23 +244,6 @@
                     }
                     steps {
                         sh 'ccache --zero-stats'
-<<<<<<< HEAD
-                        sh 'rm -rf build && mkdir -p build'
-                        dir('build') {
-                            sh '''
-                              cmake \
-                                  -D CMAKE_BUILD_TYPE=Debug \
-                                  -D CMAKE_CXX_COMPILER_LAUNCHER=ccache \
-                                  -D CMAKE_CXX_COMPILER=pgc++ \
-                                  -D CMAKE_CXX_FLAGS="-Minform=inform" \
-                                  -D CMAKE_PREFIX_PATH="$KOKKOS_DIR;$BOOST_DIR;$BENCHMARK_DIR" \
-                                  -D ARBORX_ENABLE_MPI=ON \
-                                  -D MPIEXEC_PREFLAGS="--allow-run-as-root" \
-                              ..
-                            '''
-                            sh 'make -j8 VERBOSE=1'
-                            sh 'ctest ---timeout 180 --no-compress-output -T Test'
-=======
                         sh 'echo $PATH && rm -rf build && mkdir -p build'
                         dir('build') {
                             sh '''
@@ -268,6 +251,7 @@
                                     -D CMAKE_BUILD_TYPE=Debug \
                                     -D CMAKE_CXX_COMPILER_LAUNCHER=ccache \
                                     -D CMAKE_CXX_COMPILER=pgc++ \
+                                    -D CMAKE_CXX_FLAGS="-Minform=inform" \
                                     -D CMAKE_PREFIX_PATH="$KOKKOS_DIR;$BOOST_DIR;$BENCHMARK_DIR" \
                                     -D ARBORX_ENABLE_MPI=ON \
                                     -D MPIEXEC_PREFLAGS="--allow-run-as-root" \
@@ -275,7 +259,6 @@
                             '''
                             sh 'make -j8 VERBOSE=1'
                             sh 'ctest --timeout 180 --no-compress-output -T Test'
->>>>>>> 4aa09f7c
                         }
                     }
                     post {
