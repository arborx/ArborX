--- conflicted
+++ resolved
@@ -6,10 +6,7 @@
 add_subdirectory(brute_force_vs_bvh)
 add_subdirectory(dbscan)
 add_subdirectory(execution_space_instances)
-<<<<<<< HEAD
 add_subdirectory(tokamak)
-add_subdirectory(union_find)
-=======
 if(NOT WIN32)
   # FIXME: for now, skip the benchmarks using Google benchmark
   # when building for Windows, as we have trouble linking it
@@ -18,7 +15,6 @@
   add_subdirectory(develop)
   add_subdirectory(union_find)
 endif()
->>>>>>> 19696cbe
 
 if (ARBORX_ENABLE_MPI)
   add_subdirectory(distributed_tree_driver)
