--- conflicted
+++ resolved
@@ -159,35 +159,6 @@
                     Distances *distances_ptr = nullptr);
 
   template <typename DistributedTree, typename ExecutionSpace,
-<<<<<<< HEAD
-            typename Predicates, typename Indices, typename Offset,
-            typename Ranks>
-  [[deprecated]] static std::enable_if_t<Kokkos::is_view<Indices>{} &&
-                                         Kokkos::is_view<Offset>{} &&
-                                         Kokkos::is_view<Ranks>{}>
-  queryDispatch(NearestPredicateTag tag, DistributedTree const &tree,
-                ExecutionSpace const &space, Predicates const &queries,
-                Indices &indices, Offset &offset, Ranks &ranks)
-  {
-    queryDispatchImpl(tag, tree, space, queries, indices, offset, ranks);
-  }
-
-  template <typename DistributedTree, typename ExecutionSpace,
-            typename Predicates, typename Indices, typename Offset,
-            typename Ranks, typename Distances>
-  [[deprecated]] static std::enable_if_t<
-      Kokkos::is_view<Indices>{} && Kokkos::is_view<Offset>{} &&
-      Kokkos::is_view<Ranks>{} && Kokkos::is_view<Distances>{}>
-  queryDispatch(NearestPredicateTag tag, DistributedTree const &tree,
-                ExecutionSpace const &space, Predicates const &queries,
-                Indices &indices, Offset &offset, Ranks &ranks,
-                Distances &distances)
-  {
-    queryDispatchImpl(tag, tree, space, queries, indices, offset, ranks,
-                      &distances);
-  }
-
-  template <typename DistributedTree, typename ExecutionSpace,
             typename Predicates, typename OutputView, typename OffsetView,
             typename Callback>
   static std::enable_if_t<Kokkos::is_view<OutputView>{} &&
@@ -197,8 +168,6 @@
                 Callback const &callback, OutputView &out, OffsetView &offset);
 
   template <typename DistributedTree, typename ExecutionSpace,
-=======
->>>>>>> 44ff8aa3
             typename Predicates, typename IndicesAndRanks, typename Offset>
   static std::enable_if_t<Kokkos::is_view<IndicesAndRanks>{} &&
                           Kokkos::is_view<Offset>{}>
