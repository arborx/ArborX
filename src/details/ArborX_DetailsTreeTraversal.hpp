--- conflicted
+++ resolved
@@ -42,22 +42,12 @@
 
   using Access = AccessTraits<Predicates, PredicatesTag>;
 
-  TreeTraversal() = default;
-
-  TreeTraversal(BVH const &bvh, Predicates const &predicates,
-                Callback const &callback)
+  template <typename ExecutionSpace>
+  TreeTraversal(ExecutionSpace const &space, BVH const &bvh,
+                Predicates const &predicates, Callback const &callback)
       : _bvh{bvh}
       , _predicates{predicates}
       , _callback{callback}
-  {}
-
-  TreeTraversal(BVH const &bvh, Callback const &callback)
-      : _bvh{bvh}
-      , _callback{callback}
-  {}
-
-  template <typename ExecutionSpace>
-  void run(ExecutionSpace const &space) const
   {
     if (_bvh.empty())
     {
@@ -68,14 +58,14 @@
       Kokkos::parallel_for(
           "ArborX::TreeTraversal::spatial::degenerated_one_leaf_tree",
           Kokkos::RangePolicy<ExecutionSpace, OneLeafTree>(
-              space, 0, Access::size(_predicates)),
+              space, 0, Access::size(predicates)),
           *this);
     }
     else
     {
       Kokkos::parallel_for("ArborX::TreeTraversal::spatial",
                            Kokkos::RangePolicy<ExecutionSpace>(
-                               space, 0, Access::size(_predicates)),
+                               space, 0, Access::size(predicates)),
                            *this);
     }
   }
@@ -194,15 +184,12 @@
     _buffer = BufferProvider{buffer, offset};
   }
 
-  TreeTraversal(BVH const &bvh, Predicates const &predicates,
-                Callback const &callback)
+  template <typename ExecutionSpace>
+  TreeTraversal(ExecutionSpace const &space, BVH const &bvh,
+                Predicates const &predicates, Callback const &callback)
       : _bvh{bvh}
       , _predicates{predicates}
       , _callback{callback}
-  {}
-
-  template <typename ExecutionSpace>
-  void run(ExecutionSpace const &space)
   {
     if (_bvh.empty())
     {
@@ -213,7 +200,7 @@
       Kokkos::parallel_for(
           "ArborX::TreeTraversal::nearest::degenerated_one_leaf_tree",
           Kokkos::RangePolicy<ExecutionSpace, OneLeafTree>(
-              space, 0, Access::size(_predicates)),
+              space, 0, Access::size(predicates)),
           *this);
     }
     else
@@ -222,7 +209,7 @@
 
       Kokkos::parallel_for("ArborX::TreeTraversal::nearest",
                            Kokkos::RangePolicy<ExecutionSpace>(
-                               space, 0, Access::size(_predicates)),
+                               space, 0, Access::size(predicates)),
                            *this);
     }
   }
@@ -415,28 +402,12 @@
 
   using Access = AccessTraits<Predicates, PredicatesTag>;
 
-<<<<<<< HEAD
-  TreeTraversal() = default;
-
-  TreeTraversal(BVH const &bvh, Predicates const &predicates,
-                Callback const &callback)
-=======
   template <typename ExecutionSpace>
   TreeTraversal(ExecutionSpace const &space, BVH const &bvh,
                 Predicates const &predicates, Callback const &callback)
->>>>>>> a35a218d
       : _bvh{bvh}
       , _predicates{predicates}
       , _callback{callback}
-  {}
-
-  TreeTraversal(BVH const &bvh, Callback const &callback)
-      : _bvh{bvh}
-      , _callback{callback}
-  {}
-
-  template <typename ExecutionSpace>
-  void run(ExecutionSpace const &space) const
   {
     if (_bvh.empty())
     {
@@ -448,7 +419,7 @@
           "ArborX::Experimental::TreeTraversal::OrderedSpatialPredicate"
           "degenerated_one_leaf_tree",
           Kokkos::RangePolicy<ExecutionSpace, OneLeafTree>(
-              space, 0, Access::size(_predicates)),
+              space, 0, Access::size(predicates)),
           *this);
     }
     else
@@ -456,7 +427,7 @@
       Kokkos::parallel_for(
           "ArborX::Experimental::TreeTraversal::OrderedSpatialPredicate",
           Kokkos::RangePolicy<ExecutionSpace>(space, 0,
-                                              Access::size(_predicates)),
+                                              Access::size(predicates)),
           *this);
     }
   }
@@ -582,9 +553,8 @@
 {
   using Access = AccessTraits<Predicates, PredicatesTag>;
   using Tag = typename AccessTraitsHelper<Access>::tag;
-  TreeTraversal<BVH, Predicates, Callback, Tag> tree_traversal(bvh, predicates,
-                                                               callback);
-  tree_traversal.run(space);
+  TreeTraversal<BVH, Predicates, Callback, Tag>(space, bvh, predicates,
+                                                callback);
 }
 
 } // namespace Details
